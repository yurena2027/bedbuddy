--- conflicted
+++ resolved
@@ -1,6 +1,3 @@
-<<<<<<< HEAD
-from ui.bedbuddy_ui import BedBuddy
-=======
 # Entry point for the BedBuddy application
 
 # This module initalizes the system by: 
@@ -37,16 +34,14 @@
 # Database retrival
 patients = get_all_patients()
 
-# Loop through each patient recrod and rpint key details
+# Loop through each patient record and print key details
 for patient in patients:
     print(f"Name: {patient['first_name']} {patient['last_name']}")
     print(f"\tLocation: {patient['bed']}")
     print(f"\tDOB: {patient['dob']}")
     print(f"\tPriority: {patient['priority']}")
->>>>>>> 84f083b9
 
 if __name__ == "__main__":
-
     app = BedBuddy()
     app.run()
 
